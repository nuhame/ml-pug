--- conflicted
+++ resolved
@@ -1165,15 +1165,11 @@
             (loss, num_samples, ... auxiliary results ...)
         """
 
-<<<<<<< HEAD
-        return self.training_model(batch_data, evaluate_settings=evaluate_settings, inference_mode=inference_mode)
-=======
         if is_chunkable(batch_data):
             # This allows the use of chunkable batches, even if we are not chunking batches
             batch_data = batch_data[:]
 
         return self.training_model(batch_data, evaluate_settings, inference_mode)
->>>>>>> c45111be
 
     def _validate_model(self):
         # TODO : this is framework dependent
