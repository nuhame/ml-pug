
class MLPugException(Exception):
    def __init__(self, message):
        self.message = message

    def __str__(self):
        return f"{self.message} :\n\n{self.__cause__}"


class CallbackInvalidException(MLPugException):
    def __init__(self, callback_name, message=None):
        err_msg = f"Callback {callback_name} is invalid"
        if message:
            err_msg += f" : {message}"

        super().__init__(err_msg)


class CallbackBadUseException(MLPugException):
    def __init__(self, callback_name, message=None):
        err_msg = f"Bad use of Callback {callback_name}"
        if message:
            err_msg += f" : {message}"

        super().__init__(err_msg)


class TrainerInvalidException(MLPugException):
    def __init__(self, message=None):
        err_msg = "Trainer is invalid"
        if message:
            err_msg += f" : {message}"

        super().__init__(err_msg)


class TrainerStateInvalidException(MLPugException):
    def __init__(self, message=None):
        err_msg = "Trainer state is invalid"
        if message:
            err_msg += f" : {message}"

        super().__init__(err_msg)


class BatchNotChunkableException(MLPugException):
    def __init__(self, message=None):
        err_msg = "Given batch is not chunkable, provide a `chunkable_batch_wrapper` to make your match chunkable, or" \
                  "ensure that the batch object is derived from the `ChunkableBatch` class"
        if message:
            err_msg += f" : {message}"

        super().__init__(err_msg)


class StateInvalidException(MLPugException):
    def __init__(self, message=None):
        err_msg = "State invalid, unable to set state"
        if message:
            err_msg += f" : {message}"

        super().__init__(err_msg)


class InvalidParametersException(MLPugException):
    def __init__(self, message=None):
        err_msg = "Invalid parameter(s)"
        if message:
            err_msg += f" : {message}"

        super().__init__(err_msg)


class LossNotAvailableException(MLPugException):
    def __init__(self, message=None):
        err_msg = "Key 'loss' not available in evaluation results dict. " \
                  "TIP : your model needs to return a dict with a 'loss' key."
        if message:
            err_msg += f" : {message}"

        super().__init__(err_msg)


<<<<<<< HEAD
class InvalidChunkableBatch(MLPugException):
    def __init__(self, message=None):
        err_msg = "Chunkable batch is invalid"
=======
class NumSamplesNotAvailableException(MLPugException):
    def __init__(self, message=None):
        err_msg = "Key 'num_samples' not available in evaluation results dict. " \
                  "TIP : your model needs to return a dict with a 'num_samples' key."
>>>>>>> c45111be
        if message:
            err_msg += f" : {message}"

        super().__init__(err_msg)<|MERGE_RESOLUTION|>--- conflicted
+++ resolved
@@ -81,16 +81,10 @@
         super().__init__(err_msg)
 
 
-<<<<<<< HEAD
-class InvalidChunkableBatch(MLPugException):
-    def __init__(self, message=None):
-        err_msg = "Chunkable batch is invalid"
-=======
 class NumSamplesNotAvailableException(MLPugException):
     def __init__(self, message=None):
         err_msg = "Key 'num_samples' not available in evaluation results dict. " \
                   "TIP : your model needs to return a dict with a 'num_samples' key."
->>>>>>> c45111be
         if message:
             err_msg += f" : {message}"
 
