--- conflicted
+++ resolved
@@ -1,7 +1,4 @@
 # MLPug
-<<<<<<< HEAD
-MLPug is a Machine Learning library agnostic framework for model training and evaluation. A lot of the functionality you need to train and evaluate your model is independent of the ML library you're using, e.g. PyTorch or Tensorflow. MLPug provides a single framework with a unified API for all such training and evaluation functionality, independent of the ML library you are using. 
-=======
 MLPug is a library for training and evaluating Machine Learning (ML) models, able to use different 
 ML libraries as backends. 
 
@@ -9,7 +6,6 @@
 independent of the ML library you're using, such as PyTorch, Jax, Apple MLX or TinyGrad. 
 MLPug aims to provide a single framework with a unified API for all such training and evaluation functionality,
 independent of the ML library you are using. 
->>>>>>> c45111be
 
 **Thus, when switching ML library, you don't have to learn a new training API and you can reuse your own training code 
 with no, or minimal, change! 🤩🎉**
@@ -183,20 +179,12 @@
 
 See `train.py -h` to see all options.
 
-<<<<<<< HEAD
-# What is MLPug?
-MLPug is a machine learning library agnostic framework for model training and evaluation.
-
-A lot of the functionality you need to train and evaluate your machine learning model is 
-independent of the machine learning library you're using, e.g. PyTorch and Tensorflow.
-=======
 ## What is MLPug?
 MLPug is a library for training and evaluating Machine Learning (ML) models, able to use different 
 ML libraries as backends.
 
 A lot of the functionality you need to train and evaluate your machine learning model is 
 independent of the machine learning library you're using, such as PyTorch, Jax, Apple MLX or TinyGrad.
->>>>>>> c45111be
 For instance, 
 
  * checkpoint management,
@@ -207,13 +195,8 @@
 
 You need such functionality no matter what machine learning framework you are using.
 
-<<<<<<< HEAD
-MLPug provides a single framework with a unified API for all such training and evaluation functionality,
-independent of the machine learning library you are using. This also implies that when you switch library
-=======
 MLPug aims to provide a single framework with a unified API for all such training and evaluation functionality,
 independent of the ML library you are using. This also implies that when you switch library
->>>>>>> c45111be
 you can reuse your training code with no, or minimal, changes.
 
 ## Supported machine learning libraries
