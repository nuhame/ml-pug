--- conflicted
+++ resolved
@@ -48,9 +48,6 @@
 ```
 ### Use MLPug in your own project
 
-<<<<<<< HEAD
-# MLPug
-=======
 ```
 pip install mlpug
 ```
@@ -71,7 +68,6 @@
 ```
 
 # What is MLPug?
->>>>>>> b9bb3794
 MLPug is a machine learning library agnostic framework for model training.
 
 A lot of the functionality you need to train your machine learning model is 
