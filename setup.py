import setuptools

with open("README.md", "r") as fh:
    long_description = fh.read()

setuptools.setup(
    name="mlpug",
<<<<<<< HEAD
    version="0.0.57",
    author="Freddy Snijder",
    author_email="mlpug@visionscapers.com",
    description="A machine learning library agnostic framework for model training and evaluation",
=======
    version="0.1.0",
    author="Freddy Snijder",
    author_email="mlpug@visionscapers.com",
    description="MLPug is a library for training and evaluating Machine Learning (ML) models, "
                "able to use different ML libraries as backends.",
>>>>>>> c45111be
    long_description=long_description,
    long_description_content_type="text/markdown",
    url="https://github.com/nuhame/mlpug",
    packages=setuptools.find_packages(),
    install_requires=[
        'visionscaper-pybase',
        'tensorboardX'
    ],
    dependency_links=['git+https://github.com/visionscaper/pybase.git'],
    classifiers=[
        "Programming Language :: Python :: 3.9",
        "License :: OSI Approved :: Apache Software License",
        "Operating System :: OS Independent",
    ],
    python_requires='>=3.9',
)<|MERGE_RESOLUTION|>--- conflicted
+++ resolved
@@ -5,18 +5,11 @@
 
 setuptools.setup(
     name="mlpug",
-<<<<<<< HEAD
-    version="0.0.57",
-    author="Freddy Snijder",
-    author_email="mlpug@visionscapers.com",
-    description="A machine learning library agnostic framework for model training and evaluation",
-=======
     version="0.1.0",
     author="Freddy Snijder",
     author_email="mlpug@visionscapers.com",
     description="MLPug is a library for training and evaluating Machine Learning (ML) models, "
                 "able to use different ML libraries as backends.",
->>>>>>> c45111be
     long_description=long_description,
     long_description_content_type="text/markdown",
     url="https://github.com/nuhame/mlpug",
